--- conflicted
+++ resolved
@@ -17,6 +17,7 @@
 import com.google.api.codegen.ServiceMessages;
 import com.google.api.codegen.config.FieldConfig;
 import com.google.api.codegen.config.FieldType;
+import com.google.api.codegen.config.GapicInterfaceConfig;
 import com.google.api.codegen.config.GapicMethodConfig;
 import com.google.api.codegen.config.InterfaceConfig;
 import com.google.api.codegen.config.MethodConfig;
@@ -221,17 +222,12 @@
   }
 
   @Override
-<<<<<<< HEAD
   public List<String> getThrowsDocLines(MethodConfig methodConfig) {
-=======
+    return ImmutableList.of("@raise [Google::Gax::GaxError] if the RPC is aborted.");
+  }
+
   public String getFullyQualifiedCredentialsClassName() {
     return getTopLevelNamespace() + "::Credentials";
-  }
-
-  @Override
-  public List<String> getThrowsDocLines(GapicMethodConfig methodConfig) {
->>>>>>> 5eae5052
-    return ImmutableList.of("@raise [Google::Gax::GaxError] if the RPC is aborted.");
   }
 
   @Override
