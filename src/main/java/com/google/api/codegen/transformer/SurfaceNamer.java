/* Copyright 2016 Google Inc
 *
 * Licensed under the Apache License, Version 2.0 (the "License");
 * you may not use this file except in compliance with the License.
 * You may obtain a copy of the License at
 *
 *      http://www.apache.org/licenses/LICENSE-2.0
 *
 * Unless required by applicable law or agreed to in writing, software
 * distributed under the License is distributed on an "AS IS" BASIS,
 * WITHOUT WARRANTIES OR CONDITIONS OF ANY KIND, either express or implied.
 * See the License for the specific language governing permissions and
 * limitations under the License.
 */
package com.google.api.codegen.transformer;

import com.google.api.codegen.ReleaseLevel;
import com.google.api.codegen.config.FieldConfig;
import com.google.api.codegen.config.FieldType;
import com.google.api.codegen.config.GrpcStreamingConfig;
import com.google.api.codegen.config.InterfaceConfig;
import com.google.api.codegen.config.MethodConfig;
import com.google.api.codegen.config.OneofConfig;
import com.google.api.codegen.config.PageStreamingConfig;
import com.google.api.codegen.config.ResourceNameConfig;
import com.google.api.codegen.config.ResourceNameType;
import com.google.api.codegen.config.SingleResourceNameConfig;
import com.google.api.codegen.config.VisibilityConfig;
import com.google.api.codegen.discovery.Document;
import com.google.api.codegen.discovery.Schema;
import com.google.api.codegen.util.CommentReformatter;
import com.google.api.codegen.util.CommonRenderingUtil;
import com.google.api.codegen.util.Name;
import com.google.api.codegen.util.NameFormatter;
import com.google.api.codegen.util.NameFormatterDelegator;
import com.google.api.codegen.util.NamePath;
import com.google.api.codegen.util.SymbolTable;
import com.google.api.codegen.util.TypeNameConverter;
import com.google.api.codegen.viewmodel.ServiceMethodType;
import com.google.api.tools.framework.aspects.documentation.model.DocumentationUtil;
import com.google.api.tools.framework.model.EnumType;
import com.google.api.tools.framework.model.Field;
import com.google.api.tools.framework.model.Interface;
import com.google.api.tools.framework.model.MessageType;
import com.google.api.tools.framework.model.Method;
import com.google.api.tools.framework.model.ProtoElement;
import com.google.api.tools.framework.model.ProtoFile;
import com.google.api.tools.framework.model.TypeRef;
import com.google.common.collect.ImmutableList;
import io.grpc.Status;
import java.util.ArrayList;
import java.util.Collections;
import java.util.List;
import javax.annotation.Nullable;

/**
 * A SurfaceNamer provides language-specific names for specific components of a view for a surface.
 *
 * <p>Naming is composed of two steps:
 *
 * <p>1. Composing a Name instance with the name pieces 2. Formatting the Name for the particular
 * type of identifier needed.
 *
 * <p>This class delegates step 2 to the provided name formatter, which generally would be a
 * language-specific namer.
 */
// TODO(andrealin): This class should not be exposed to ApiSource.
public class SurfaceNamer extends NameFormatterDelegator {
  // Only for proto-based SurfaceNamers.
  @Nullable private final ModelTypeFormatter modelTypeFormatter;

  // Private members in any SurfaceNamer.
  private final TypeNameConverter typeNameConverter;
  private final CommentReformatter commentReformatter;
  private final String rootPackageName;
  private final String packageName;

  // Create a SurfaceNamer based on .proto.
  public SurfaceNamer(
      NameFormatter languageNamer,
      ModelTypeFormatter modelTypeFormatter,
      TypeNameConverter typeNameConverter,
      CommentReformatter commentReformatter,
      String rootPackageName,
      String packageName) {
    super(languageNamer);
    this.modelTypeFormatter = modelTypeFormatter;
    this.typeNameConverter = typeNameConverter;
    this.commentReformatter = commentReformatter;
    this.rootPackageName = rootPackageName;
    this.packageName = packageName;
  }

<<<<<<< HEAD
  // Create a SurfaceNamer based on Discovery Documents.
  public SurfaceNamer(
      NameFormatter languageNamer,
      TypeNameConverter typeNameConverter,
      CommentReformatter commentReformatter,
      String packageName) {
    super(languageNamer);
    this.typeNameConverter = typeNameConverter;
    this.commentReformatter = commentReformatter;
    this.packageName = packageName;
    this.modelTypeFormatter = null;
=======
  public SurfaceNamer cloneWithPackageName(String packageName) {
    throw new UnsupportedOperationException("clone needs to be overridden");
>>>>>>> 5eae5052
  }

  public ModelTypeFormatter getModelTypeFormatter() {
    return modelTypeFormatter;
  }

  public TypeNameConverter getTypeNameConverter() {
    return typeNameConverter;
  }

  public String getPackageName() {
    return packageName;
  }

  public String getRootPackageName() {
    return rootPackageName;
  }

  public String getStubPackageName() {
    return rootPackageName + ".stub";
  }

  public String getNotImplementedString(String feature) {
    return "$ NOT IMPLEMENTED: " + feature + " $";
  }

  /////////////////////////////////////// Service names ///////////////////////////////////////////

  /**
   * Returns the service name with common suffixes removed.
   *
   * <p>For example: "LoggingServiceV2" becomes Name("Logging")
   */
  public Name getReducedServiceName(String interfaceSimpleName) {
    String name = interfaceSimpleName.replaceAll("V[0-9]+$", "");
    name = name.replaceAll("Service$", "");
    return Name.upperCamel(name);
  }

  /** Returns the service name exported by the package */
  public String getPackageServiceName(Interface apiInterface) {
    return getNotImplementedString("SurfaceNamer.getPackageServiceName");
  }

  /** Human-friendly name of this API interface */
  public String getServicePhraseName(Interface apiInterface) {
    return Name.upperCamel(apiInterface.getSimpleName()).toPhrase();
  }

  /////////////////////////////////////// Constructors /////////////////////////////////////////////

  /**
   * The name of the constructor for the apiInterface client. The client is VKit generated, not
   * GRPC.
   */
  public String getApiWrapperClassConstructorName(Interface apiInterface) {
    return publicClassName(Name.upperCamel(apiInterface.getSimpleName(), "Client"));
  }

  /** Constructor name for the type with the given nickname. */
  public String getTypeConstructor(String typeNickname) {
    return typeNickname;
  }

  //////////////////////////////////// Package & module names /////////////////////////////////////

  /** The local (unqualified) name of the package */
  public String getLocalPackageName() {
    return getNotImplementedString("SurfaceNamer.getLocalPackageName");
  }

  /**
   * The name of a variable that holds an instance of the module that contains the implementation of
   * a particular proto interface. So far it is used by just NodeJS.
   */
  public String getApiWrapperModuleName() {
    return getNotImplementedString("SurfaceNamer.getApiWrapperModuleName");
  }

  /**
   * The version of a variable that holds an instance of the module that contains the implementation
   * of a particular proto interface. So far it is used by just NodeJS.
   */
  public String getApiWrapperModuleVersion() {
    return getNotImplementedString("SurfaceNamer.getApiWrapperModuleVersion");
  }

  /** The qualified namespace of an API interface. */
  public String getNamespace(Interface apiInterface) {
    NamePath namePath =
        typeNameConverter.getNamePath(modelTypeFormatter.getFullNameFor(apiInterface));
    return qualifiedName(namePath.withoutHead());
  }

  /** The qualified namespace of an API. */
  public String getTopLevelNamespace() {
    return getNotImplementedString("SurfaceNamer.getTopLevelNamespace");
  }

  /** The modules of the package. */
  public ImmutableList<String> getApiModules() {
    return ImmutableList.<String>of();
  }

  /** The top level modules of the package. */
  public List<String> getTopLevelApiModules() {
    return ImmutableList.of();
  }

  /** The name of the gapic package. */
  public String getGapicPackageName(String configPackageName) {
    return "gapic-" + configPackageName;
  }

  /////////////////////////////////// Protos methods /////////////////////////////////////////////

  /** The function name to set the given proto field. */
  public String getFieldSetFunctionName(FeatureConfig featureConfig, FieldConfig fieldConfig) {
    FieldType field = fieldConfig.getField();
    if (featureConfig.useResourceNameFormatOption(fieldConfig)) {
      return getResourceNameFieldSetFunctionName(fieldConfig.getMessageFieldConfig());
    } else {
      return getFieldSetFunctionName(field);
    }
  }

  /** The function name to set the given proto field. */
  public String getFieldSetFunctionName(FieldType field) {
    if (field.isMap()) {
      return publicMethodName(Name.from("put", "all").join(field.getSimpleName()));
    } else if (field.isRepeated()) {
      return publicMethodName(Name.from("add", "all").join(field.getSimpleName()));
    } else {
      return publicMethodName(Name.from("set").join(field.getSimpleName()));
    }
  }

  // TODO(andrealin): Remove this method.
  /** The function name to set a field having the given type and name. */
  public String getFieldSetFunctionName(TypeRef type, Name identifier) {
    if (type.isMap()) {
      return publicMethodName(Name.from("put", "all").join(identifier));
    } else if (type.isRepeated()) {
      return publicMethodName(Name.from("add", "all").join(identifier));
    } else {
      return publicMethodName(Name.from("set").join(identifier));
    }
  }

  /** The function name to add an element to a map or repeated field. */
  public String getFieldAddFunctionName(FieldType field) {
    if (field.isMap()) {
      return publicMethodName(Name.from("put", "all").join(field.getSimpleName()));
    } else if (field.isRepeated()) {
      return publicMethodName(Name.from("add", "all").join(field.getSimpleName()));
    } else {
      return publicMethodName(Name.from("set").join(field.getSimpleName()));
    }
  }

  /** The function name to add an element to a map or repeated field. */
  public String getFieldAddFunctionName(TypeRef type, Name identifier) {
    return getNotImplementedString("SurfaceNamer.getFieldAddFunctionName");
  }

  /** The function name to add an element to a map or repeated field. */
  public String getFieldAddFunctionName(Schema schema) {
    return getNotImplementedString("SurfaceNamer.getFieldAddFunctionName");
  }

  /** The function name to set a field that is a resource name class. */
  public String getResourceNameFieldSetFunctionName(FieldConfig fieldConfig) {
    FieldType type = fieldConfig.getField();
    Name identifier = Name.from(fieldConfig.getField().getSimpleName());
    Name resourceName = getResourceTypeNameObject(fieldConfig.getResourceNameConfig());
    if (type.isMap()) {
      return getNotImplementedString("SurfaceNamer.getResourceNameFieldSetFunctionName:map-type");
    } else if (type.isRepeated()) {
      return publicMethodName(
          Name.from("add", "all").join(identifier).join("with").join(resourceName).join("list"));
    } else {
      return publicMethodName(Name.from("set").join(identifier).join("with").join(resourceName));
    }
  }

  public String getFullNameForElementType(FieldType type) {
    switch (type.getApiSource()) {
      case PROTO:
        getModelTypeFormatter().getFullNameForElementType(type);
      case DISCOVERY:
      default:
        throw new IllegalArgumentException("Unhandled model type.");
    }
  }

  /** The function name to get the given proto field. */
  public String getFieldGetFunctionName(FeatureConfig featureConfig, FieldConfig fieldConfig) {
    FieldType field = fieldConfig.getField();
    if (featureConfig.useResourceNameFormatOption(fieldConfig)) {
      return getResourceNameFieldGetFunctionName(fieldConfig.getMessageFieldConfig());
    } else {
      return getFieldGetFunctionName(field);
    }
  }

  /** The function name to get the given proto field. */
  public String getFieldGetFunctionName(FieldType field) {
    String fieldSimpleName = field.getSimpleName();
    if (field.isRepeated() && !field.isMap()) {
      return publicMethodName(Name.from("get").join(fieldSimpleName).join("list"));
    } else if (field.isMap()) {
      return publicMethodName(Name.from("get").join(fieldSimpleName).join("map"));
    } else {
      return publicMethodName(Name.from("get").join(fieldSimpleName));
    }
  }

  /** The function name to get a field having the given type and name. */
  public String getFieldGetFunctionName(TypeRef type, Name identifier) {
    if (type.isRepeated() && !type.isMap()) {
      return publicMethodName(Name.from("get").join(identifier).join("list"));
    } else if (type.isMap()) {
      return publicMethodName(Name.from("get").join(identifier).join("map"));
    } else {
      return publicMethodName(Name.from("get").join(identifier));
    }
  }

  /** The function name to get a field that is a resource name class. */
  public String getResourceNameFieldGetFunctionName(FieldConfig fieldConfig) {
    FieldType type = fieldConfig.getField();
    Name identifier = Name.from(fieldConfig.getField().getSimpleName());
    Name resourceName = getResourceTypeNameObject(fieldConfig.getResourceNameConfig());
    if (type.isMap()) {
      return getNotImplementedString("SurfaceNamer.getResourceNameFieldGetFunctionName:map-type");
    } else if (type.isRepeated()) {
      return publicMethodName(
          Name.from("get").join(identifier).join("list_as").join(resourceName).join("list"));
    } else {
      return publicMethodName(Name.from("get").join(identifier).join("as").join(resourceName));
    }
  }

  /**
   * The function name to get the count of elements in the given field.
   *
   * @throws IllegalArgumentException if the field is not a repeated field.
   */
  public String getFieldCountGetFunctionName(FieldType field) {
    if (field.isRepeated()) {
      return publicMethodName(Name.from("get", field.getSimpleName(), "count"));
    } else {
      throw new IllegalArgumentException(
          "Non-repeated field " + field.getSimpleName() + " has no count function.");
    }
  }

  /**
   * The function name to get an element by index from the given field.
   *
   * @throws IllegalArgumentException if the field is not a repeated field.
   */
  public String getByIndexGetFunctionName(FieldType field) {
    if (field.isRepeated()) {
      return publicMethodName(Name.from("get", field.getSimpleName()));
    } else {
      throw new IllegalArgumentException(
          "Non-repeated field " + field.getSimpleName() + " has no get-by-index function.");
    }
  }

  ///////////////////////////////// Function & Callable names /////////////////////////////////////

  /** The function name to retrieve default client option */
  public String getDefaultApiSettingsFunctionName(Interface apiInterface) {
    return getNotImplementedString("SurfaceNamer.getDefaultClientOptionFunctionName");
  }

  /** The method name to create a rerouted gRPC client. Used in C# */
  public String getReroutedGrpcMethodName(MethodConfig methodConfig) {
    return getNotImplementedString("SurfaceNamer.getReroutedGrpcMethodName");
  }

  /** The name of the surface method which can call the given API method. */
  public String getApiMethodName(Method method, VisibilityConfig visibility) {
    return getApiMethodName(Name.upperCamel(method.getSimpleName()), visibility);
  }

  /** The name of the async surface method which can call the given API method. */
  public String getAsyncApiMethodName(Method method, VisibilityConfig visibility) {
    return getApiMethodName(Name.upperCamel(method.getSimpleName()).join("async"), visibility);
  }

  protected String getApiMethodName(Name name, VisibilityConfig visibility) {
    switch (visibility) {
      case PUBLIC:
        return publicMethodName(name);
      case PACKAGE:
      case PRIVATE:
        return privateMethodName(name);
      default:
        throw new IllegalArgumentException("cannot name method with visibility: " + visibility);
    }
  }

  /**
   * The name of the iterate method of the PagedListResponse type for a field, returning the
   * resource type iterate method if available
   */
  public String getPagedResponseIterateMethod(
      FeatureConfig featureConfig, FieldConfig fieldConfig) {
    if (featureConfig.useResourceNameFormatOption(fieldConfig)) {
      Name resourceName = getResourceTypeNameObject(fieldConfig.getResourceNameConfig());
      return publicMethodName(Name.from("iterate_all_as").join(resourceName));
    } else {
      return getPagedResponseIterateMethod();
    }
  }

  /** The name of the iterate method of the PagedListResponse type for a field */
  public String getPagedResponseIterateMethod() {
    return publicMethodName(Name.from("iterate_all_elements"));
  }

  /**
   * The name of the get values method of the Page type for a field, returning the resource type get
   * values method if available
   */
  public String getPageGetValuesMethod(FeatureConfig featureConfig, FieldConfig fieldConfig) {
    if (featureConfig.useResourceNameFormatOption(fieldConfig)) {
      Name resourceName = getResourceTypeNameObject(fieldConfig.getResourceNameConfig());
      return publicMethodName(Name.from("get_values_as").join(resourceName));
    } else {
      return getPageGetValuesMethod();
    }
  }

  /** The name of the get values method of the Page type for a field */
  public String getPageGetValuesMethod() {
    return publicMethodName(Name.from("get_values"));
  }

  public String getResourceTypeParseMethodName(
      ImportTypeTable typeTable, FieldConfig resourceFieldConfig) {
    return getNotImplementedString("SurfaceNamer.getResourceTypeParseMethodName");
  }

  /** The name of the create method for the resource one-of for the given field config */
  public String getResourceOneofCreateMethod(ImportTypeTable typeTable, FieldConfig fieldConfig) {
    return getAndSaveResourceTypeName(typeTable, fieldConfig.getMessageFieldConfig())
        + "."
        + publicMethodName(Name.from("from"));
  }

  /** The method name of the retry filter for the given key */
  public String retryFilterMethodName(String key) {
    return privateMethodName(Name.from(key).join("retry").join("filter"));
  }

  /** The method name of the retry backoff for the given key */
  public String retryBackoffMethodName(String key) {
    return privateMethodName(Name.from("get").join(key).join("retry").join("backoff"));
  }

  /** The method name of the timeout backoff for the given key */
  public String timeoutBackoffMethodName(String key) {
    return privateMethodName(Name.from("get").join(key).join("timeout").join("backoff"));
  }

  /** The name of the GRPC streaming surface method which can call the given API method. */
  public String getGrpcStreamingApiMethodName(Method method, VisibilityConfig visibility) {
    return getApiMethodName(method, visibility);
  }

  /** The name of the return type of the given grpc streaming method. */
  public String getGrpcStreamingApiReturnTypeName(Method method) {
    return publicClassName(
        Name.upperCamel(method.getOutputType().getMessageType().getSimpleName()));
  }

  /** The name of the callable for the paged callable variant of the given method. */
  public String getPagedCallableName(Method method) {
    return privateFieldName(Name.upperCamel(method.getSimpleName(), "PagedCallable"));
  }

  /** The name of the paged callable variant of the given method. */
  public String getPagedCallableMethodName(Method method) {
    return publicMethodName(Name.upperCamel(method.getSimpleName(), "PagedCallable"));
  }

  /** The name of the plain callable variant of the given method. */
  public String getCallableMethodName(Method method) {
    return publicMethodName(Name.upperCamel(method.getSimpleName(), "Callable"));
  }

  /** The name of the plain callable variant of the given method. */
  public String getCallableAsyncMethodName(Method method) {
    return publicMethodName(Name.upperCamel(method.getSimpleName(), "CallableAsync"));
  }

  /** The name of the operation callable variant of the given method. */
  public String getOperationCallableMethodName(Method method) {
    return publicMethodName(Name.upperCamel(method.getSimpleName(), "OperationCallable"));
  }

  /** The name of the plain callable for the given method. */
  public String getCallableName(Method method) {
    return privateFieldName(Name.upperCamel(method.getSimpleName(), "Callable"));
  }

  private String[] appendToStringArray(String[] head, String tail) {
    String[] concatedArray = new String[head.length + 1];
    for (int i = 0; i < head.length; i++) {
      concatedArray[i] = head[i];
    }
    concatedArray[head.length] = tail;
    return concatedArray;
  }

  /** The name of the operation callable for the given method. */
  public String getOperationCallableName(Method method) {
    return privateFieldName(Name.upperCamel(method.getSimpleName(), "OperationCallable"));
  }

  public String getDirectCallableName(Method method) {
    return privateFieldName(Name.upperCamel("Direct", method.getSimpleName(), "Callable"));
  }

  /** The name of the settings member name for the given method. */
  public String getSettingsMemberName(Method method) {
    return publicMethodName(Name.upperCamel(method.getSimpleName(), "Settings"));
  }

  /** The getter function name for the settings for the given method. */
  public String getSettingsFunctionName(Method method) {
    return getSettingsMemberName(method);
  }

  /** The name of a method to apply modifications to this method request. */
  public String getModifyMethodName(Method method) {
    return getNotImplementedString("SurfaceNamer.getModifyMethodName");
  }

  /** The function name to retrieve default call option */
  public String getDefaultCallSettingsFunctionName(Interface apiInterface) {
    return publicMethodName(Name.upperCamel(apiInterface.getSimpleName(), "Settings"));
  }

  /** The name of the IAM resource getter function. */
  public String getIamResourceGetterFunctionName(Field field) {
    return getNotImplementedString("SurfaceNamer.getIamResourceGetterFunctionName");
  }

  /** The name of the function that will create a stub. */
  public String getCreateStubFunctionName(Interface apiInterface) {
    return privateMethodName(
        Name.upperCamel("Create", apiInterface.getSimpleName(), "Stub", "Function"));
  }

  /** Function used to register the GRPC server. */
  public String getServerRegisterFunctionName(Interface apiInterface) {
    return getNotImplementedString("SurfaceNamer.getServerRegisterFunctionName");
  }

  /** The name of the LRO surface method which can call the given API method. */
  public String getLroApiMethodName(Method method, VisibilityConfig visibility) {
    return getAsyncApiMethodName(method, visibility);
  }

  public String getByteLengthFunctionName(FieldType typeRef) {
    return getNotImplementedString("SurfaceNamer.getByteLengthFunctionName");
  }

  /////////////////////////////////////// Variable names //////////////////////////////////////////

  /**
   * The name of a variable to hold a value for the given proto message field (such as a flattened
   * parameter).
   */
  public String getVariableName(FieldType field) {
    return localVarName(Name.from(field.getSimpleName()));
  }

  /**
   * The name of a variable that holds an instance of the class that implements a particular proto
   * interface.
   */
  public String getApiWrapperVariableName(InterfaceConfig interfaceConfig) {
    return localVarName(Name.upperCamel(getInterfaceName(interfaceConfig), "Client"));
  }

  /**
   * The name of a variable that holds the settings class for a particular proto interface; not used
   * in most languages.
   */
  public String getApiSettingsVariableName(InterfaceConfig interfaceConfig) {
    return localVarName(Name.upperCamel(getInterfaceName(interfaceConfig), "Settings"));
  }

  /**
   * The name of the builder class for the settings class for a particular proto interface; not used
   * in most languages.
   */
  public String getApiSettingsBuilderVarName(InterfaceConfig interfaceConfig) {
    return localVarName(Name.upperCamel(getInterfaceName(interfaceConfig), "SettingsBuilder"));
  }

  /** The variable name for the given identifier that is formatted. */
  public String getFormattedVariableName(Name identifier) {
    return localVarName(Name.from("formatted").join(identifier));
  }

  /** The variable name of the rerouted gRPC client. Used in C# */
  public String getReroutedGrpcClientVarName(MethodConfig methodConfig) {
    return getNotImplementedString("SurfaceNamer.getGrpcClientName");
  }

  /** The name of the variable that will hold the stub for an API interface. */
  public String getStubName(Interface apiInterface) {
    return privateFieldName(Name.upperCamel(apiInterface.getSimpleName(), "Stub"));
  }

  /** The name of the array which will hold the methods for a given stub. */
  public String getStubMethodsArrayName(Interface apiInterface) {
    return privateMethodName(Name.upperCamel(apiInterface.getSimpleName(), "Stub", "Methods"));
  }

  /** The parameter name for the given lower-case field name. */
  public String getParamName(String var) {
    return localVarName(Name.from(var));
  }

  public String getPropertyName(String var) {
    return publicMethodName(Name.from(var));
  }

  /* The name of a retry definition */
  public String getRetryDefinitionName(String retryDefinitionKey) {
    return privateMethodName(Name.from(retryDefinitionKey));
  }

  /** The name of the variable to hold the grpc client of an API interface. */
  public String getGrpcClientVariableName(Interface apiInterface) {
    return localVarName(Name.upperCamel(apiInterface.getSimpleName(), "Client"));
  }

  /** The name of the field. */
  public String getFieldName(FieldType field) {
    return publicFieldName(Name.from(field.getSimpleName()));
  }

  /** The page streaming descriptor name for the given method. */
  public String getPageStreamingDescriptorName(Method method) {
    return privateFieldName(Name.upperCamel(method.getSimpleName(), "PageStreamingDescriptor"));
  }

  /** The page streaming factory name for the given method. */
  public String getPagedListResponseFactoryName(Method method) {
    return privateFieldName(Name.upperCamel(method.getSimpleName(), "PagedListResponseFactory"));
  }

  /** The variable name of the gRPC request object. */
  public String getRequestVariableName(Method method) {
    return getNotImplementedString("SurfaceNamer.getRequestVariableName");
  }

  /////////////////////////////////////// Type names /////////////////////////////////////////////

  protected String getInterfaceName(InterfaceConfig interfaceConfig) {
    return interfaceConfig.getName();
  }

  /** The name of the class that implements a particular proto interface. */
  public String getApiWrapperClassName(InterfaceConfig interfaceConfig) {
    return publicClassName(Name.anyCamel(getInterfaceName(interfaceConfig), "Client"));
  }

  /** The name of the class that implements a particular proto interface. */
  public String getApiWrapperClassName(Document document) {
    return publicClassName(Name.anyCamel(document.name(), "Client"));
  }

  /** The name of the implementation class that implements a particular proto interface. */
  public String getApiWrapperClassImplName(Interface apiInterface) {
    return getNotImplementedString("SurfaceNamer.getApiWrapperClassImplName");
  }

  /** The name of the class that implements snippets for a particular proto interface. */
  public String getApiSnippetsClassName(Interface apiInterface) {
    return publicClassName(Name.upperCamel(apiInterface.getSimpleName(), "ApiSnippets"));
  }

  /**
   * The name of the settings class for a particular proto interface; not used in most languages.
   */
  public String getApiSettingsClassName(InterfaceConfig interfaceConfig) {
    return publicClassName(Name.anyCamel(getInterfaceName(interfaceConfig), "Settings"));
  }

  /**
   * The name of the settings class for a particular proto interface; not used in most languages.
   */
  public String getApiSettingsClassName(Document document) {
    return publicClassName(Name.anyCamel(document.name(), "Settings"));
  }

  /**
   * The name of the stub interface for a particular proto interface; not used in most languages.
   */
  public String getApiStubInterfaceName(GapicInterfaceConfig interfaceConfig) {
    return publicClassName(Name.upperCamel(interfaceConfig.getRawName(), "Stub"));
  }

  /** The name of the grpc stub for a particular proto interface; not used in most languages. */
  public String getApiGrpcStubClassName(GapicInterfaceConfig interfaceConfig) {
    return publicClassName(Name.upperCamel("Grpc", interfaceConfig.getRawName(), "Stub"));
  }

  /** The name of the class that contains paged list response wrappers. */
  public String getPagedResponseWrappersClassName() {
    return publicClassName(Name.upperCamel("PagedResponseWrappers"));
  }

  /** The sample application class name. */
  public String getSampleAppClassName() {
    return publicClassName(Name.upperCamel("SampleApp"));
  }

  /**
   * The type name of the Grpc service class This needs to match what Grpc generates for the
   * particular language.
   */
  public String getGrpcServiceClassName(Interface apiInterface) {
    NamePath namePath =
        typeNameConverter.getNamePath(modelTypeFormatter.getFullNameFor(apiInterface));
    String grpcContainerName =
        publicClassName(Name.upperCamelKeepUpperAcronyms(namePath.getHead(), "Grpc"));
    String serviceClassName =
        publicClassName(Name.upperCamelKeepUpperAcronyms(apiInterface.getSimpleName(), "ImplBase"));
    return qualifiedName(namePath.withHead(grpcContainerName).append(serviceClassName));
  }

  /**
   * The fully qualified class name of an API interface.
   *
   * <p>TODO: Support the general pattern of package + class name in NameFormatter.
   */
  public String getFullyQualifiedApiWrapperClassName(InterfaceConfig interfaceConfig) {
    return getNotImplementedString("SurfaceNamer.getFullyQualifiedApiWrapperClassName");
  }

  public String getTopLevelAliasedApiClassName(
      GapicInterfaceConfig interfaceConfig, boolean packageHasMultipleServices) {
    return getNotImplementedString("SurfaceNamer.getTopLevelAliasedApiClassName");
  }

  public String getVersionAliasedApiClassName(
      GapicInterfaceConfig interfaceConfig, boolean packageHasMultipleServices) {
    return getNotImplementedString("SurfaceNamer.getVersionAliasedApiClassName");
  }

  protected Name getResourceTypeNameObject(ResourceNameConfig resourceNameConfig) {
    String entityName = resourceNameConfig.getEntityName();
    ResourceNameType resourceNameType = resourceNameConfig.getResourceNameType();
    switch (resourceNameType) {
      case ANY:
        return getAnyResourceTypeName();
      case FIXED:
        return Name.from(entityName).join("name_fixed");
      case ONEOF:
        // Remove suffix "_oneof". This allows the collection oneof config to "share" an entity name
        // with a collection config.
        entityName = removeSuffix(entityName, "_oneof");
        return Name.from(entityName).join("name_oneof");
      case SINGLE:
        return Name.from(entityName).join("name");
      case NONE:
      default:
        throw new UnsupportedOperationException("unexpected entity name type");
    }
  }

  protected Name getAnyResourceTypeName() {
    return Name.from("resource_name");
  }

  public String getResourceTypeName(ResourceNameConfig resourceNameConfig) {
    return publicClassName(getResourceTypeNameObject(resourceNameConfig));
  }

  /**
   * The type name of the Grpc server class. This needs to match what Grpc generates for the
   * particular language.
   */
  public String getGrpcServerTypeName(Interface apiInterface) {
    return getNotImplementedString("SurfaceNamer.getGrpcServerTypeName");
  }

  /**
   * The type name of the Grpc client class. This needs to match what Grpc generates for the
   * particular language.
   */
  public String getGrpcClientTypeName(Interface apiInterface) {
    return getNotImplementedString("SurfaceNamer.getGrpcClientTypeName");
  }

  /**
   * Gets the type name of the Grpc client class, saves it to the type table provided, and returns
   * the nickname.
   */
  public String getAndSaveNicknameForGrpcClientTypeName(
      ImportTypeTable typeTable, Interface apiInterface) {
    return typeTable.getAndSaveNicknameFor(getGrpcClientTypeName(apiInterface));
  }

  /**
   * The type name of the Grpc container class. This needs to match what Grpc generates for the
   * particular language.
   */
  public String getGrpcContainerTypeName(Interface apiInterface) {
    NamePath namePath =
        typeNameConverter.getNamePath(modelTypeFormatter.getFullNameFor(apiInterface));
    String publicClassName =
        publicClassName(Name.upperCamelKeepUpperAcronyms(namePath.getHead(), "Grpc"));
    return qualifiedName(namePath.withHead(publicClassName));
  }

  /** The type name for the method param */
  public String getParamTypeName(ImportTypeTable typeTable, FieldType type) {
    // TODO(andrealin): Remove the switch statement and getProtoTypeRef().
    switch (type.getApiSource()) {
      case PROTO:
        return getParamTypeName(typeTable, type.getProtoTypeRef());
      default:
        return getNotImplementedString("SurfaceNamer.getParamTypeName");
    }
  }

  /** The type name for the method param */
  public String getParamTypeName(ImportTypeTable typeTable, TypeRef type) {
    return getNotImplementedString("SurfaceNamer.getParamTypeName");
  }

  /** The type name for the message property */
  public String getMessagePropertyTypeName(ImportTypeTable typeTable, FieldType type) {
    return getParamTypeName(typeTable, type);
  }

  /** The type name for the message property */
  public String getMessagePropertyTypeName(ModelTypeTable typeTable, TypeRef type) {
    return getParamTypeName(typeTable, type);
  }

  /** The type name for retry settings. */
  public String getRetrySettingsTypeName() {
    return getNotImplementedString("SurfaceNamer.getRetrySettingsClassName");
  }

  /** The type name for an optional array argument; not used in most languages. */
  public String getOptionalArrayTypeName() {
    return getNotImplementedString("SurfaceNamer.getOptionalArrayTypeName");
  }

  /** The return type name in a dynamic language for the given method. */
  public String getDynamicLangReturnTypeName(Method method, MethodConfig methodConfig) {
    return getNotImplementedString("SurfaceNamer.getDynamicReturnTypeName");
  }

  /** The return type name in a static language for the given method. */
  public String getStaticLangReturnTypeName(Method method, MethodConfig methodConfig) {
    return getNotImplementedString("SurfaceNamer.getStaticLangReturnTypeName");
  }

  /** The return type name in a static language that is used by the caller */
  public String getStaticLangCallerReturnTypeName(Method method, MethodConfig methodConfig) {
    return getStaticLangReturnTypeName(method, methodConfig);
  }

  /** The async return type name in a static language for the given method. */
  public String getStaticLangAsyncReturnTypeName(Method method, MethodConfig methodConfig) {
    return getNotImplementedString("SurfaceNamer.getStaticLangAsyncReturnTypeName");
  }

  /**
   * Computes the nickname of the operation response type name for the given method, saves it in the
   * given type table, and returns it.
   */
  public String getAndSaveOperationResponseTypeName(
      Method method, ImportTypeTable typeTable, MethodConfig methodConfig) {
    return getNotImplementedString("SurfaceNamer.getAndSaveOperationResponseTypeName");
  }

  /**
   * In languages with pointers, strip the pointer, leaving only the base type. Eg, in C, "int*"
   * would become "int".
   */
  public String valueType(String type) {
    return getNotImplementedString("SurfaceNamer.valueType");
  }

  /** The async return type name in a static language that is used by the caller */
  public String getStaticLangCallerAsyncReturnTypeName(Method method, MethodConfig methodConfig) {
    return getStaticLangAsyncReturnTypeName(method, methodConfig);
  }

  /** The name used in Grpc for the given API method. This needs to match what Grpc generates. */
  public String getGrpcMethodName(Method method) {
    // This might seem silly, but it makes clear what we're dealing with (upper camel).
    // This is language-independent because of gRPC conventions.
    return Name.upperCamelKeepUpperAcronyms(method.getSimpleName()).toUpperCamel();
  }

  /** The GRPC streaming server type name for a given method. */
  public String getStreamingServerName(Method method) {
    return getNotImplementedString("SurfaceNamer.getStreamingServerName");
  }

  /** The type name of call options */
  public String getCallSettingsTypeName(Interface apiInterface) {
    return publicClassName(Name.upperCamel(apiInterface.getSimpleName(), "Settings"));
  }

  /** The name of the return type of the given grpc streaming method. */
  public String getGrpcStreamingApiReturnTypeName(Method method, ImportTypeTable typeTable) {
    return publicClassName(
        Name.upperCamel(method.getOutputType().getMessageType().getSimpleName()));
  }

  /**
   * The generic-aware response type name for the given type. For example, in Java, this will be the
   * type used for Future&lt;...&gt;.
   */
  public String getGenericAwareResponseTypeName(TypeRef outputType) {
    return getNotImplementedString("SurfaceNamer.getGenericAwareResponseType");
  }

  /**
   * Computes the nickname of the paged response type name for the given method and resources field,
   * saves it in the given type table, and returns it.
   */
  public String getAndSavePagedResponseTypeName(
      Method method, ImportTypeTable typeTable, FieldConfig resourcesFieldConfig) {
    return getNotImplementedString("SurfaceNamer.getAndSavePagedResponseTypeName");
  }

  /** The inner type name of the paged response type for the given method and resources field. */
  public String getPagedResponseTypeInnerName(
      Method method, ImportTypeTable typeTable, FieldType resourcesField) {
    return getNotImplementedString("SurfaceNamer.getAndSavePagedResponseTypeInnerName");
  }

  /** The inner type name of the page type for the given method and resources field. */
  public String getPageTypeInnerName(
      Method method, ImportTypeTable typeTable, FieldType resourceField) {
    return getNotImplementedString("SurfaceNamer.getPageTypeInnerName");
  }

  /**
   * The inner type name of the fixed size collection type for the given method and resources field.
   */
  public String getFixedSizeCollectionTypeInnerName(
      Method method, ImportTypeTable typeTable, FieldType resourceField) {
    return getNotImplementedString("SurfaceNamer.getPageTypeInnerName");
  }

  /**
   * Computes the nickname of the async response type name for the given resource type, saves it in
   * the given type table, and returns it.
   */
  public String getAndSaveAsyncPagedResponseTypeName(
      Method method, ImportTypeTable typeTable, FieldConfig resourcesFieldConfig) {
    return getNotImplementedString("SurfaceNamer.getAndSavePagedAsyncResponseTypeName");
  }

  /**
   * Computes the nickname of the response type name for the given resource type, as used by the
   * caller, saves it in the given type table, and returns it.
   */
  public String getAndSaveCallerPagedResponseTypeName(
      Method method, ImportTypeTable typeTable, FieldConfig resourcesFieldConfig) {
    return getAndSavePagedResponseTypeName(method, typeTable, resourcesFieldConfig);
  }

  /**
   * Computes the nickname of the response type name for the given resource type, as used by the
   * caller, saves it in the given type table, and returns it.
   */
  public String getAndSaveCallerAsyncPagedResponseTypeName(
      Method method, ImportTypeTable typeTable, FieldConfig resourcesFieldConfig) {
    return getAndSaveAsyncPagedResponseTypeName(method, typeTable, resourcesFieldConfig);
  }

  /** The class name of the generated resource type from the entity name. */
  public String getAndSaveResourceTypeName(ImportTypeTable typeTable, FieldConfig fieldConfig) {
    String resourceClassName =
        publicClassName(getResourceTypeNameObject(fieldConfig.getResourceNameConfig()));
    return typeTable.getAndSaveNicknameForTypedResourceName(fieldConfig, resourceClassName);
  }

  /** The class name of the generated resource type from the entity name. */
  public String getAndSaveElementResourceTypeName(
      ImportTypeTable typeTable, FieldConfig fieldConfig) {
    String resourceClassName =
        publicClassName(getResourceTypeNameObject(fieldConfig.getResourceNameConfig()));
    return typeTable.getAndSaveNicknameForResourceNameElementType(fieldConfig, resourceClassName);
  }

  /** The fully qualified type name for the stub of an API interface. */
  public String getFullyQualifiedStubType(Interface apiInterface) {
    return getNotImplementedString("SurfaceNamer.getFullyQualifiedStubType");
  }

  /** The type name of the API callable class for this service method type. */
  public String getApiCallableTypeName(ServiceMethodType serviceMethodType) {
    return getNotImplementedString("SurfaceNamer.getApiCallableTypeName");
  }

  public String getDirectCallableTypeName(ServiceMethodType serviceMethodType) {
    return getNotImplementedString("SurfaceNamer.getDirectCallableTypeName");
  }

  public String getCreateCallableFunctionName(ServiceMethodType serviceMethodType) {
    return getNotImplementedString("SurfaceNamer.getCreateCallableFunctionName");
  }

  /** Return the type name used to discriminate oneof variants. */
  public String getOneofVariantTypeName(OneofConfig oneof) {
    return getNotImplementedString("SurfaceNamer.getOneofVariantTypeName");
  }

  /**
   * The formatted name of a type used in long running operations, i.e. the operation payload and
   * metadata,
   */
  public String getLongRunningOperationTypeName(ModelTypeTable typeTable, TypeRef type) {
    return getNotImplementedString("SurfaceNamer.getLongRunningOperationTypeName");
  }

  /** The type name for the gPRC request. */
  public String getRequestTypeName(ModelTypeTable typeTable, TypeRef type) {
    return getNotImplementedString("SurfaceNamer.getRequestTypeName");
  }

  public String getMessageTypeName(ImportTypeTable typeTable, MessageType message) {
    return ((ModelTypeTable) typeTable).getNicknameFor(TypeRef.of(message));
  }

  public String getEnumTypeName(ImportTypeTable typeTable, EnumType enumType) {
    return ((ModelTypeTable) typeTable).getNicknameFor(TypeRef.of(enumType));
  }

  public String getStreamTypeName(GrpcStreamingConfig.GrpcStreamingType type) {
    return getNotImplementedString("SurfaceNamer.getStreamTypeName");
  }

  public String getFullyQualifiedCredentialsClassName() {
    return getNotImplementedString("SurfaceNamer.getFullyQualifiedCredentialsClassName");
  }

  /////////////////////////////////////// Resource names //////////////////////////////////////////

  public String getResourceParameterName(ResourceNameConfig resourceNameConfig) {
    return localVarName(getResourceTypeNameObject(resourceNameConfig));
  }

  public String getResourcePropertyName(ResourceNameConfig resourceNameConfig) {
    return publicMethodName(getResourceTypeNameObject(resourceNameConfig));
  }

  public String getResourceEnumName(ResourceNameConfig resourceNameConfig) {
    return getResourceTypeNameObject(resourceNameConfig).toUpperUnderscore().toUpperCase();
  }

  /** The parameter name of the IAM resource. */
  public String getIamResourceParamName(Field field) {
    return localVarName(Name.upperCamel(field.getParent().getSimpleName()));
  }

  /////////////////////////////////////// Path Template ////////////////////////////////////////

  /**
   * The name of a path template constant for the given collection, to be held in an API wrapper
   * class.
   */
  public String getPathTemplateName(
      Interface apiInterface, SingleResourceNameConfig resourceNameConfig) {
    return inittedConstantName(Name.from(resourceNameConfig.getEntityName(), "path", "template"));
  }

  /** The name of a getter function to get a particular path template for the given collection. */
  public String getPathTemplateNameGetter(
      Interface apiInterface, SingleResourceNameConfig resourceNameConfig) {
    return publicMethodName(
        Name.from("get", resourceNameConfig.getEntityName(), "name", "template"));
  }

  /** The name of the path template resource, in human format. */
  public String getPathTemplateResourcePhraseName(SingleResourceNameConfig resourceNameConfig) {
    return Name.from(resourceNameConfig.getEntityName()).toPhrase();
  }

  /** The function name to format the entity for the given collection. */
  public String getFormatFunctionName(
      Interface apiInterface, SingleResourceNameConfig resourceNameConfig) {
    return staticFunctionName(Name.from("format", resourceNameConfig.getEntityName(), "name"));
  }

  /**
   * The function name to parse a variable from the string representing the entity for the given
   * collection.
   */
  public String getParseFunctionName(String var, SingleResourceNameConfig resourceNameConfig) {
    return staticFunctionName(
        Name.from("parse", var, "from", resourceNameConfig.getEntityName(), "name"));
  }

  /** The entity name for the given collection. */
  public String getEntityName(SingleResourceNameConfig resourceNameConfig) {
    return localVarName(Name.from(resourceNameConfig.getEntityName()));
  }

  /** The parameter name for the entity for the given collection config. */
  public String getEntityNameParamName(SingleResourceNameConfig resourceNameConfig) {
    return localVarName(Name.from(resourceNameConfig.getEntityName(), "name"));
  }

  /////////////////////////////////////// Page Streaming ////////////////////////////////////////

  /** The formatted field name of a page streaming request token. */
  public String getRequestTokenFieldName(PageStreamingConfig pageStreaming) {
    return keyName(Name.from(pageStreaming.getRequestTokenField().getSimpleName()));
  }

  /** The formatted name of a page streaming page size field. */
  public String getPageSizeFieldName(PageStreamingConfig pageStreaming) {
    return keyName(Name.from(pageStreaming.getPageSizeField().getSimpleName()));
  }

  /** The formatted field name of a page streaming response token. */
  public String getResponseTokenFieldName(PageStreamingConfig pageStreaming) {
    return keyName(Name.from(pageStreaming.getResponseTokenField().getSimpleName()));
  }

  /** The formatted name of a page streaming resources field. */
  public String getResourcesFieldName(PageStreamingConfig pageStreaming) {
    return keyName(Name.from(pageStreaming.getResourcesFieldName()));
  }

  ///////////////////////////////////// Constant & Keyword ////////////////////////////////////////

  /** The name of the constant to hold the batching descriptor for the given method. */
  public String getBatchingDescriptorConstName(Method method) {
    return inittedConstantName(Name.upperCamel(method.getSimpleName()).join("bundling_desc"));
  }

  /** The key to use in a dictionary for the given method. */
  public String getMethodKey(Method method) {
    return keyName(Name.upperCamel(method.getSimpleName()));
  }

  /** The key to use in a dictionary for the given field. */
  public String getFieldKey(FieldType field) {
    return keyName(Name.from(field.getSimpleName()));
  }

  /** The key to use in a dictionary for the given field. */
  public String getFieldKey(Field field) {
    return keyName(Name.from(field.getSimpleName()));
  }

  /** The path to the client config for the given interface. */
  public String getClientConfigPath(Interface apiInterface) {
    return getNotImplementedString("SurfaceNamer.getClientConfigPath");
  }

  /**
   * The type name of the method constant in the Grpc container class. This needs to match what Grpc
   * generates for the particular language.
   */
  public String getGrpcMethodConstant(Method method) {
    return inittedConstantName(
        Name.from("method").join(Name.upperCamelKeepUpperAcronyms(method.getSimpleName())));
  }

  /** The keyword controlling the visiblity, eg "public", "protected". */
  public String getVisiblityKeyword(VisibilityConfig visibility) {
    switch (visibility) {
      case PUBLIC:
        return "public";
      case PACKAGE:
        return "/* package-private */";
      case PRIVATE:
        return "private";
      default:
        throw new IllegalArgumentException("invalid visibility: " + visibility);
    }
  }

  /** The public access modifier for the current language. */
  public String getPublicAccessModifier() {
    return "public";
  }

  /** The private access modifier for the current language. */
  public String getPrivateAccessModifier() {
    return "private";
  }

  /** The name of an RPC status code */
  public String getStatusCodeName(Status.Code code) {
    return privateMethodName(Name.upperUnderscore(code.toString()));
  }

  /** The name of the constant to hold the page streaming descriptor for the given method. */
  public String getPageStreamingDescriptorConstName(Method method) {
    return inittedConstantName(Name.upperCamel(method.getSimpleName()).join("page_str_desc"));
  }

  /** The name of the constant to hold the page streaming factory for the given method. */
  public String getPagedListResponseFactoryConstName(Method method) {
    return inittedConstantName(Name.upperCamel(method.getSimpleName()).join("page_str_fact"));
  }

  /** The string used to identify the method in the gRPC stub. Not all languages will use this. */
  public String getGrpcStubCallString(Interface apiInterface, Method method) {
    return getNotImplementedString("SurfaceNamer.getGrpcStubCallString");
  }

  /** The string of the package path */
  public String getPackagePath() {
    return getNotImplementedString("SurfaceNamer.getPackagePath");
  }

  ///////////////////////////////////////// Imports ///////////////////////////////////////////////

  /** Returns true if the request object param type for the given field should be imported. */
  public boolean shouldImportRequestObjectParamType(FieldType field) {
    return true;
  }

  /**
   * Returns true if the request object param element type for the given field should be imported.
   */
  public boolean shouldImportRequestObjectParamElementType(FieldType field) {
    return true;
  }

  public String getServiceFileImportName(String filename) {
    return getNotImplementedString("SurfaceNamer.getServiceFileImportName");
  }

  public String getProtoFileImportName(String filename) {
    return getNotImplementedString("SurfaceNamer.getProtoFileImportName");
  }

  /** The name of the import for a specific grpcClient */
  public String getGrpcClientImportName(Interface apiInterface) {
    return getNotImplementedString("SurfaceNamer.getGrpcClientImportName");
  }

  public String getVersionIndexFileImportName() {
    return getNotImplementedString("SurfaceNamer.getVersionIndexFileImportName");
  }

  public String getTopLevelIndexFileImportName() {
    return getNotImplementedString("SurfaceNamer.getTopLevelIndexFileImportName");
  }

  public String getCredentialsClassImportName() {
    return getNotImplementedString("SurfaceNamer.getCredentialsClassImportName");
  }
  /////////////////////////////////// Docs & Annotations //////////////////////////////////////////

  /** The documentation name of a parameter for the given lower-case field name. */
  public String getParamDocName(String var) {
    return localVarName(Name.from(var));
  }

  /** Converts the given text to doc lines in the format of the current language. */
  public List<String> getDocLines(String text) {
    return CommonRenderingUtil.getDocLines(commentReformatter.reformat(text));
  }

  /** Provides the doc lines for the given proto element in the current language. */
  public List<String> getDocLines(ProtoElement element) {
    return getDocLines(DocumentationUtil.getScopedDescription(element));
  }

  /** Provides the doc lines for the given field in the current language. */
  public List<String> getDocLines(FieldType field) {
    return getDocLines(field.getScopedDocumentation());
  }

  /** Provides the doc lines for the given method element in the current language. */
  public List<String> getDocLines(Method method, MethodConfig methodConfig) {
    return getDocLines(method);
  }

  /** The doc lines that declare what exception(s) are thrown for an API method. */
  public List<String> getThrowsDocLines(MethodConfig methodConfig) {
    return new ArrayList<>();
  }

  /** The doc lines that describe the return value for an API method. */
  public List<String> getReturnDocLines(
      InterfaceContext context, MethodConfig methodConfig, Synchronicity synchronicity) {
    return Collections.singletonList(getNotImplementedString("SurfaceNamer.getReturnDocLines"));
  }

  public String getReleaseAnnotation(ReleaseLevel releaseLevel) {
    return getNotImplementedString("SurfaceNamer.getReleaseAnnotation");
  }

  /** The name of a type with with qualifying articles and descriptions. */
  public String getTypeNameDoc(ImportTypeTable typeTable, TypeRef type) {
    return getNotImplementedString("SurfaceNamer.getTypeNameDoc");
  }

  /** The name of a type with with qualifying articles and descriptions. */
  public String getTypeNameDoc(ImportTypeTable typeTable, Schema type) {
    return getNotImplementedString("SurfaceNamer.getTypeNameDoc");
  }

  /** The name of a type with with qualifying articles and descriptions. */
  public String getTypeNameDoc(ImportTypeTable typeTable, FieldType type) {
    switch (type.getApiSource()) {
      case PROTO:
        return getTypeNameDoc(typeTable, type.getProtoTypeRef());
      default:
        return getNotImplementedString("SurfaceNamer.getTypeNameDoc");
    }
  }

  /** Get the url to the protobuf file located in github. */
  public String getFileUrl(ProtoFile file) {
    String filePath = file.getSimpleName();
    if (filePath.startsWith("google/protobuf")) {
      return "https://github.com/google/protobuf/blob/master/src/" + filePath;
    } else {
      return "https://github.com/googleapis/googleapis/blob/master/" + filePath;
    }
  }

  //////////////////////////////////////// File names ////////////////////////////////////////////

  /** The file name for an API interface. */
  public String getServiceFileName(InterfaceConfig interfaceConfig) {
    return getNotImplementedString("SurfaceNamer.getServiceFileName");
  }

  public String getSourceFilePath(String path, String publicClassName) {
    return getNotImplementedString("SurfaceNamer.getSourceFilePath");
  }

  /** The language-specific file name for a proto file. */
  public String getProtoFileName(ProtoFile file) {
    return getNotImplementedString("SurfaceNamer.getProtoFileName");
  }

  ////////////////////////////////////////// Test /////////////////////////////////////////////

  public String getTestPackageName() {
    return getNotImplementedString("SurfaceNamer.getTestPackageName");
  }

  /** The test case name for the given method. */
  public String getTestCaseName(SymbolTable symbolTable, Method method) {
    Name testCaseName = symbolTable.getNewSymbol(Name.upperCamel(method.getSimpleName(), "Test"));
    return publicMethodName(testCaseName);
  }

  /** The exception test case name for the given method. */
  public String getExceptionTestCaseName(SymbolTable symbolTable, Method method) {
    Name testCaseName =
        symbolTable.getNewSymbol(Name.upperCamel(method.getSimpleName(), "ExceptionTest"));
    return publicMethodName(testCaseName);
  }

  /** The unit test class name for the given API interface. */
  public String getUnitTestClassName(InterfaceConfig interfaceConfig) {
    return publicClassName(Name.upperCamel(getInterfaceName(interfaceConfig), "Client", "Test"));
  }

  /** The smoke test class name for the given API interface. */
  public String getSmokeTestClassName(InterfaceConfig interfaceConfig) {
    return publicClassName(Name.upperCamel(getInterfaceName(interfaceConfig), "Smoke", "Test"));
  }

  /** The class name of the mock gRPC service for the given API interface. */
  public String getMockServiceClassName(Interface apiInterface) {
    return publicClassName(Name.upperCamelKeepUpperAcronyms("Mock", apiInterface.getSimpleName()));
  }

  /** The class name of a variable to hold the mock gRPC service for the given API interface. */
  public String getMockServiceVarName(Interface apiInterface) {
    return localVarName(Name.upperCamelKeepUpperAcronyms("Mock", apiInterface.getSimpleName()));
  }

  /** The class name of the mock gRPC service implementation for the given API interface. */
  public String getMockGrpcServiceImplName(Interface apiInterface) {
    return publicClassName(
        Name.upperCamelKeepUpperAcronyms("Mock", apiInterface.getSimpleName(), "Impl"));
  }

  /** Inject random value generator code to the given string. */
  public String injectRandomStringGeneratorCode(String randomString) {
    return getNotImplementedString("SurfaceNamer.injectRandomStringGeneratorCode");
  }

  ////////////////////////////////////////// Examples ////////////////////////////////////////////

  /** The name of the example package */
  public String getExamplePackageName() {
    return getNotImplementedString("SurfaceNamer.getExamplePackageName");
  }

  /** The local (unqualified) name of the example package */
  public String getLocalExamplePackageName() {
    return getNotImplementedString("SurfaceNamer.getLocalExamplePackageName");
  }

  /**
   * The name of example of the constructor for the service client. The client is VKit generated,
   * not GRPC.
   */
  public String getApiWrapperClassConstructorExampleName(Interface apiInterface) {
    return getApiWrapperClassConstructorName(apiInterface);
  }

  /** The name of the example for the paged callable variant. */
  public String getPagedCallableMethodExampleName(Interface apiInterface, Method method) {
    return getPagedCallableMethodName(method);
  }

  /** The name of the example for the plain callable variant. */
  public String getCallableMethodExampleName(Interface apiInterface, Method method) {
    return getCallableMethodName(method);
  }

  /** The name of the example for the operation callable variant of the given method. */
  public String getOperationCallableMethodExampleName(Interface apiInterface, Method method) {
    return getOperationCallableMethodName(method);
  }

  /** The name of the example for the method. */
  public String getApiMethodExampleName(Interface apiInterface, Method method) {
    return getApiMethodName(method, VisibilityConfig.PUBLIC);
  }

  /** The name of the example for the async variant of the given method. */
  public String getAsyncApiMethodExampleName(Interface apiInterface, Method method) {
    return getAsyncApiMethodName(method, VisibilityConfig.PUBLIC);
  }

  /**
   * The name of the example of the GRPC streaming surface method which can call the given API
   * method.
   */
  public String getGrpcStreamingApiMethodExampleName(Interface apiInterface, Method method) {
    return getGrpcStreamingApiMethodName(method, VisibilityConfig.PUBLIC);
  }

  /** The example name of the IAM resource getter function. */
  public String getIamResourceGetterFunctionExampleName(Interface apiInterface, Field field) {
    return getIamResourceGetterFunctionName(field);
  }

  /** The file name for the example of an API interface. */
  public String getExampleFileName(Interface apiInterface) {
    return getNotImplementedString("SurfaceNamer.getExampleFileName");
  }

  ////////////////////////////////////////// Utility /////////////////////////////////////////////

  /** Indicates whether the specified method supports retry settings. */
  public boolean methodHasRetrySettings(MethodConfig methodConfig) {
    return true;
  }

  /** Indicates whether the specified method supports timeout settings. */
  public boolean methodHasTimeoutSettings(MethodConfig methodConfig) {
    return true;
  }

  private static String removeSuffix(String original, String suffix) {
    if (original.endsWith(suffix)) {
      original = original.substring(0, original.length() - suffix.length());
    }
    return original;
  }

  /** Converts the given text to a quoted string. */
  public String quoted(String text) {
    return "\"" + text + "\"";
  }

  /** Make the given type name able to accept nulls, if it is a primitive type */
  public String makePrimitiveTypeNullable(String typeName, FieldType type) {
    return typeName;
  }

  /** Is this type a primitive, according to target language. */
  public boolean isPrimitive(TypeRef type) {
    return type.isPrimitive();
  }

  /** Is this type a primitive, according to target language. */
  public boolean isPrimitive(FieldType type) {
    return type.isPrimitive();
  }

  /** The default value for an optional field, null if no default value required. */
  public String getOptionalFieldDefaultValue(FieldConfig fieldConfig, GapicMethodContext context) {
    return getNotImplementedString("SurfaceNamer.getOptionalFieldDefaultValue");
  }

  public String getToStringMethod() {
    return getNotImplementedString("SurfaceNamer.getToStringMethod");
  }
}<|MERGE_RESOLUTION|>--- conflicted
+++ resolved
@@ -17,6 +17,7 @@
 import com.google.api.codegen.ReleaseLevel;
 import com.google.api.codegen.config.FieldConfig;
 import com.google.api.codegen.config.FieldType;
+import com.google.api.codegen.config.GapicInterfaceConfig;
 import com.google.api.codegen.config.GrpcStreamingConfig;
 import com.google.api.codegen.config.InterfaceConfig;
 import com.google.api.codegen.config.MethodConfig;
@@ -51,7 +52,6 @@
 import java.util.ArrayList;
 import java.util.Collections;
 import java.util.List;
-import javax.annotation.Nullable;
 
 /**
  * A SurfaceNamer provides language-specific names for specific components of a view for a surface.
@@ -66,8 +66,7 @@
  */
 // TODO(andrealin): This class should not be exposed to ApiSource.
 public class SurfaceNamer extends NameFormatterDelegator {
-  // Only for proto-based SurfaceNamers.
-  @Nullable private final ModelTypeFormatter modelTypeFormatter;
+  private final ModelTypeFormatter modelTypeFormatter;
 
   // Private members in any SurfaceNamer.
   private final TypeNameConverter typeNameConverter;
@@ -91,22 +90,23 @@
     this.packageName = packageName;
   }
 
-<<<<<<< HEAD
   // Create a SurfaceNamer based on Discovery Documents.
   public SurfaceNamer(
       NameFormatter languageNamer,
       TypeNameConverter typeNameConverter,
       CommentReformatter commentReformatter,
+      String rootPackageName,
       String packageName) {
     super(languageNamer);
     this.typeNameConverter = typeNameConverter;
     this.commentReformatter = commentReformatter;
     this.packageName = packageName;
+    this.rootPackageName = rootPackageName;
     this.modelTypeFormatter = null;
-=======
+  }
+
   public SurfaceNamer cloneWithPackageName(String packageName) {
     throw new UnsupportedOperationException("clone needs to be overridden");
->>>>>>> 5eae5052
   }
 
   public ModelTypeFormatter getModelTypeFormatter() {
@@ -269,11 +269,6 @@
 
   /** The function name to add an element to a map or repeated field. */
   public String getFieldAddFunctionName(TypeRef type, Name identifier) {
-    return getNotImplementedString("SurfaceNamer.getFieldAddFunctionName");
-  }
-
-  /** The function name to add an element to a map or repeated field. */
-  public String getFieldAddFunctionName(Schema schema) {
     return getNotImplementedString("SurfaceNamer.getFieldAddFunctionName");
   }
 
@@ -716,12 +711,12 @@
   /**
    * The name of the stub interface for a particular proto interface; not used in most languages.
    */
-  public String getApiStubInterfaceName(GapicInterfaceConfig interfaceConfig) {
+  public String getApiStubInterfaceName(InterfaceConfig interfaceConfig) {
     return publicClassName(Name.upperCamel(interfaceConfig.getRawName(), "Stub"));
   }
 
   /** The name of the grpc stub for a particular proto interface; not used in most languages. */
-  public String getApiGrpcStubClassName(GapicInterfaceConfig interfaceConfig) {
+  public String getApiGrpcStubClassName(InterfaceConfig interfaceConfig) {
     return publicClassName(Name.upperCamel("Grpc", interfaceConfig.getRawName(), "Stub"));
   }
 
