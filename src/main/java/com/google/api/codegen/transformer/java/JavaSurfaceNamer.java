/* Copyright 2016 Google Inc
 *
 * Licensed under the Apache License, Version 2.0 (the "License");
 * you may not use this file except in compliance with the License.
 * You may obtain a copy of the License at
 *
 *      http://www.apache.org/licenses/LICENSE-2.0
 *
 * Unless required by applicable law or agreed to in writing, software
 * distributed under the License is distributed on an "AS IS" BASIS,
 * WITHOUT WARRANTIES OR CONDITIONS OF ANY KIND, either express or implied.
 * See the License for the specific language governing permissions and
 * limitations under the License.
 */
package com.google.api.codegen.transformer.java;

import com.google.api.codegen.ReleaseLevel;
import com.google.api.codegen.ServiceMessages;
import com.google.api.codegen.config.FieldConfig;
import com.google.api.codegen.config.FieldType;
import com.google.api.codegen.config.InterfaceConfig;
import com.google.api.codegen.config.MethodConfig;
import com.google.api.codegen.config.ResourceNameType;
import com.google.api.codegen.metacode.InitFieldConfig;
import com.google.api.codegen.transformer.ImportTypeTable;
import com.google.api.codegen.transformer.ModelTypeFormatterImpl;
import com.google.api.codegen.transformer.ModelTypeTable;
import com.google.api.codegen.transformer.SurfaceNamer;
import com.google.api.codegen.util.CommonRenderingUtil;
import com.google.api.codegen.util.Name;
import com.google.api.codegen.util.java.JavaCommentReformatter;
import com.google.api.codegen.util.java.JavaNameFormatter;
import com.google.api.codegen.util.java.JavaRenderingUtil;
import com.google.api.codegen.util.java.JavaTypeTable;
import com.google.api.codegen.viewmodel.ServiceMethodType;
import com.google.api.tools.framework.model.Interface;
import com.google.api.tools.framework.model.Method;
import com.google.api.tools.framework.model.TypeRef;
import com.google.common.base.Joiner;
import com.google.common.base.Splitter;
import java.io.File;
import java.util.ArrayList;
import java.util.Arrays;
import java.util.List;
import java.util.regex.Pattern;

/** The SurfaceNamer for Java. */
public class JavaSurfaceNamer extends SurfaceNamer {

  private final Pattern versionPattern = Pattern.compile("^v\\d+");

  public JavaSurfaceNamer(String rootPackageName, String packageName) {
    super(
        new JavaNameFormatter(),
        new ModelTypeFormatterImpl(new JavaModelTypeNameConverter(packageName)),
        new JavaTypeTable(packageName),
        new JavaCommentReformatter(),
        rootPackageName,
        packageName);
  }

  @Override
  public SurfaceNamer cloneWithPackageName(String packageName) {
    return new JavaSurfaceNamer(getRootPackageName(), packageName);
  }

  @Override
  public String getApiSnippetsClassName(Interface apiInterface) {
    return publicClassName(Name.upperCamel(apiInterface.getSimpleName(), "ClientSnippets"));
  }

  @Override
  public String getSourceFilePath(String path, String publicClassName) {
    return path + File.separator + publicClassName + ".java";
  }

  @Override
  public boolean shouldImportRequestObjectParamElementType(FieldType field) {
    if (field.isMap()) {
      return false;
    } else {
      return true;
    }
  }

  @Override
  public List<String> getDocLines(String text) {
    return JavaRenderingUtil.getDocLines(text);
  }

  @Override
<<<<<<< HEAD
  public List<String> getThrowsDocLines(MethodConfig methodConfig) {
    return Arrays.asList("@throws com.google.api.gax.grpc.ApiException if the remote call fails");
=======
  public List<String> getThrowsDocLines(GapicMethodConfig methodConfig) {
    return Arrays.asList("@throws com.google.api.gax.rpc.ApiException if the remote call fails");
>>>>>>> 5eae5052
  }

  @Override
  public String getStaticLangReturnTypeName(Method method, MethodConfig methodConfig) {
    if (ServiceMessages.s_isEmptyType(method.getOutputType())) {
      return "void";
    }
    return getModelTypeFormatter().getFullNameFor(method.getOutputType());
  }

  @Override
  public String getAndSaveOperationResponseTypeName(
      Method method, ImportTypeTable typeTable, MethodConfig methodConfig) {
    String responseTypeName =
<<<<<<< HEAD
        ((ModelTypeTable) typeTable)
            .getFullNameFor(methodConfig.getLongRunningConfig().getReturnType());
=======
        typeTable.getFullNameFor(methodConfig.getLongRunningConfig().getReturnType());
    String metadataTypeName =
        typeTable.getFullNameFor(methodConfig.getLongRunningConfig().getMetadataType());
>>>>>>> 5eae5052
    return typeTable.getAndSaveNicknameForContainer(
        "com.google.api.gax.grpc.OperationFuture", responseTypeName, metadataTypeName);
  }

  @Override
  public String getLongRunningOperationTypeName(ModelTypeTable typeTable, TypeRef type) {
    return typeTable.getAndSaveNicknameForElementType(type);
  }

  @Override
  public String getGenericAwareResponseTypeName(TypeRef outputType) {
    if (ServiceMessages.s_isEmptyType(outputType)) {
      return "Void";
    } else {
      return getModelTypeFormatter().getFullNameFor(outputType);
    }
  }

  @Override
  public String getPagedResponseIterateMethod() {
    return publicMethodName(Name.from("iterate_all"));
  }

  @Override
  public String getResourceTypeParseMethodName(
      ImportTypeTable typeTable, FieldConfig resourceFieldConfig) {
    String resourceTypeName = getAndSaveElementResourceTypeName(typeTable, resourceFieldConfig);
    String concreteResourceTypeName;
    if (resourceFieldConfig.getResourceNameType() == ResourceNameType.ANY) {
      concreteResourceTypeName = publicClassName(Name.from("untyped_resource_name"));
    } else {
      concreteResourceTypeName = resourceTypeName;
    }
    return concreteResourceTypeName + "." + publicMethodName(Name.from("parse"));
  }

  @Override
  public String getAndSavePagedResponseTypeName(
      Method method, ImportTypeTable typeTable, FieldConfig resourceFieldConfig) {
    // TODO(michaelbausor) make sure this uses the typeTable correctly

    String fullPackageWrapperName =
        typeTable.getImplicitPackageFullNameFor(getPagedResponseWrappersClassName());
    String pagedResponseShortName =
        getPagedResponseTypeInnerName(method, typeTable, resourceFieldConfig.getField());
    return typeTable.getAndSaveNicknameForInnerType(fullPackageWrapperName, pagedResponseShortName);
  }

  @Override
  public String getPagedResponseTypeInnerName(
      Method method, ImportTypeTable typeTable, FieldType resourceField) {
    return publicClassName(Name.upperCamel(method.getSimpleName(), "PagedResponse"));
  }

  @Override
  public String getPageTypeInnerName(
      Method method, ImportTypeTable typeTable, FieldType resourceField) {
    return publicClassName(Name.upperCamel(method.getSimpleName(), "Page"));
  }

  @Override
  public String getFixedSizeCollectionTypeInnerName(
      Method method, ImportTypeTable typeTable, FieldType resourceField) {
    return publicClassName(Name.upperCamel(method.getSimpleName(), "FixedSizeCollection"));
  }

  @Override
  public String getFullyQualifiedApiWrapperClassName(InterfaceConfig interfaceConfig) {
    return getPackageName() + "." + getApiWrapperClassName(interfaceConfig);
  }

  @Override
  public String injectRandomStringGeneratorCode(String randomString) {
    String delimiter = ",";
    String[] split =
        CommonRenderingUtil.stripQuotes(randomString)
            .replace(
                InitFieldConfig.RANDOM_TOKEN, delimiter + InitFieldConfig.RANDOM_TOKEN + delimiter)
            .split(delimiter);
    ArrayList<String> stringParts = new ArrayList<>();
    for (String token : split) {
      if (token.length() > 0) {
        if (token.equals(InitFieldConfig.RANDOM_TOKEN)) {
          stringParts.add("System.currentTimeMillis()");
        } else {
          stringParts.add("\"" + token + "\"");
        }
      }
    }
    return Joiner.on(" + ").join(stringParts);
  }

  @Override
  public String getApiCallableTypeName(ServiceMethodType serviceMethodType) {
    switch (serviceMethodType) {
      case UnaryMethod:
        return "UnaryCallable";
      case GrpcStreamingMethod:
        return "StreamingCallable";
      case LongRunningMethod:
        return "OperationCallable";
      default:
        return getNotImplementedString("getApiCallableTypeName() for " + serviceMethodType);
    }
  }

  @Override
  public String getDirectCallableTypeName(ServiceMethodType serviceMethodType) {
    switch (serviceMethodType) {
      case UnaryMethod:
        return "UnaryCallable";
      case GrpcStreamingMethod:
        return "StreamingCallable";
      default:
        return getNotImplementedString("getDirectCallableTypeName() for " + serviceMethodType);
    }
  }

  @Override
  public String getCreateCallableFunctionName(ServiceMethodType serviceMethodType) {
    switch (serviceMethodType) {
      case UnaryMethod:
        return "createDirectCallable";
      case GrpcStreamingMethod:
        return "createDirectStreamingCallable";
      default:
        return getNotImplementedString("getDirectCallableTypeName() for " + serviceMethodType);
    }
  }

  @Override
  public String getReleaseAnnotation(ReleaseLevel releaseLevel) {
    switch (releaseLevel) {
      case UNSET_RELEASE_LEVEL:
      case ALPHA:
        return "@BetaApi";
      case BETA:
        return "@BetaApi";
      case DEPRECATED:
        return "@Deprecated";
      default:
        return "";
    }
  }

  @Override
  public String getBatchingDescriptorConstName(Method method) {
    return inittedConstantName(Name.upperCamel(method.getSimpleName()).join("batching_desc"));
  }

  @Override
  public String getPackagePath() {
    List<String> packagePath = Splitter.on(".").splitToList(getPackageName());
    int endIndex = packagePath.size();
    // strip off the last leg of the path if it is a version
    if (versionPattern.matcher(packagePath.get(packagePath.size() - 1)).find()) {
      endIndex--;
    }
    return Joiner.on("/").join(packagePath.subList(0, endIndex));
  }

  @Override
  public String getToStringMethod() {
    return "Objects.toString";
  }
}<|MERGE_RESOLUTION|>--- conflicted
+++ resolved
@@ -89,13 +89,8 @@
   }
 
   @Override
-<<<<<<< HEAD
   public List<String> getThrowsDocLines(MethodConfig methodConfig) {
-    return Arrays.asList("@throws com.google.api.gax.grpc.ApiException if the remote call fails");
-=======
-  public List<String> getThrowsDocLines(GapicMethodConfig methodConfig) {
     return Arrays.asList("@throws com.google.api.gax.rpc.ApiException if the remote call fails");
->>>>>>> 5eae5052
   }
 
   @Override
@@ -110,14 +105,11 @@
   public String getAndSaveOperationResponseTypeName(
       Method method, ImportTypeTable typeTable, MethodConfig methodConfig) {
     String responseTypeName =
-<<<<<<< HEAD
         ((ModelTypeTable) typeTable)
             .getFullNameFor(methodConfig.getLongRunningConfig().getReturnType());
-=======
-        typeTable.getFullNameFor(methodConfig.getLongRunningConfig().getReturnType());
     String metadataTypeName =
-        typeTable.getFullNameFor(methodConfig.getLongRunningConfig().getMetadataType());
->>>>>>> 5eae5052
+        ((ModelTypeTable) typeTable)
+            .getFullNameFor(methodConfig.getLongRunningConfig().getMetadataType());
     return typeTable.getAndSaveNicknameForContainer(
         "com.google.api.gax.grpc.OperationFuture", responseTypeName, metadataTypeName);
   }
